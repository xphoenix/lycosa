var when = require('when'),
	matchers = require('./jasmine/matchers.js'),
	Crawler = require('../lib/Crawler.js'),
	HostSession = require('../lib/HostSession.js'),
	RequestScheduler = require('../lib/RequestScheduler.js'),
	dnsMock = require('./mock/dns-mock.js');

/*
 * Tests crawler in offline mode, just how methods are operates to control
 * basic crawler setup and logic
 */
// TODO: add tests for the corner cases, like calling behavior with a wrong name, e.t.c
describe('Crawler instance', function() {

	beforeEach(function(){
		this.addMatchers(matchers);
	});

	// Fetch result to be used in tests
	var result = {
		status: 200,
		statusText: 'OK',

		request: {

		},

		response: {
			'server': 'nginx',
			'transfer-encoding': 'chunked',
			'connection': 'close',
			'vary': 'Accept-Encoding',
			'date': 'Mon, 24 Mar 2014 15:01:52 GMT',
			'content-type': 'text/html; charset=UTF-8',
			'set-cookie': ['geo_location=a%3A3%3A%7Bs%3A7%3A%22city_id%22%3Ba%3A0%3A%7B%7Ds%3A9%3A%22region_id%22%3Ba%3A0%3A%7B%7Ds%3A10%3A%22country_id%22%3Ba%3A0%3A%7B%7D%7D; Domain=.auto.ru; expires=Tue, 24-Mar-2015 15:01:52 GMT; Version=1; Path=/; HttpOnly=1'],
			'content-encoding': 'gzip'
		},

		timings: {
			connect: 10,
			sent: 5,
			receive: 15
		},

		content: {
			size: 27,
			unpacked: 27,
			data: 'Hello-World!\nTHat is a test'
		},

		processed: {
			outLinks: [],
			language: 'unknown',
			confidence: 0.8
		}
	};

	it('aggregates fetch results into the trace', function(done){
		var crawler = new Crawler();
		crawler.setup('fetchPageContent', function(trace, callback){
			expect(this).toBe(crawler);
			callback(null, result);
		});

		crawler.crawl(['http://google.com']).then(function(result){
<<<<<<< HEAD
=======
			console.log(JSON.stringify(result, null, 4));

>>>>>>> 255465e3
			expect(result.pages.length).toBe(1);
			expect(result.entries.length).toBe(1);

			var entry = result.entries[0];

			expect(entry).toBeDefined();
			expect(entry.response.status).toBe(200);
			expect(entry.response.statusText).toBe('OK');
			expect(entry.response.redirectURL).toEqual('');
			expect(entry.response.cookies).toEqual([]);
			expect(entry.response.headersSize).toBe(201);
			expect(entry.response.headers).toEqual([
                    { name : 'server', value : 'nginx' },
					{ name : 'transfer-encoding', value : 'chunked' },
					{ name : 'connection', value : 'close' },
					{ name : 'vary', value : 'Accept-Encoding' },
					{ name : 'date', value : 'Mon, 24 Mar 2014 15:01:52 GMT' },
					{ name : 'content-type', value : 'text/html; charset=UTF-8' },
					{ name : 'set-cookie', value : 'geo_location=a%3A3%3A%7Bs%3A7%3A%22city_id%22%3Ba%3A0%3A%7B%7Ds%3A9%3A%22region_id%22%3Ba%3A0%3A%7B%7Ds%3A10%3A%22country_id%22%3Ba%3A0%3A%7B%7D%7D; Domain=.auto.ru; expires=Tue, 24-Mar-2015 15:01:52 GMT; Version=1; Path=/; HttpOnly=1' },
					{ name : 'content-encoding', value : 'gzip' }
			]);
			done();
		}, done).otherwise(done);
	});
});<|MERGE_RESOLUTION|>--- conflicted
+++ resolved
@@ -63,11 +63,6 @@
 		});
 
 		crawler.crawl(['http://google.com']).then(function(result){
-<<<<<<< HEAD
-=======
-			console.log(JSON.stringify(result, null, 4));
-
->>>>>>> 255465e3
 			expect(result.pages.length).toBe(1);
 			expect(result.entries.length).toBe(1);
 
